--- conflicted
+++ resolved
@@ -2,23 +2,7 @@
 
 # **Adeus**
 
-<<<<<<< HEAD
-**This is Adeus, the Open Source AI Wearble device -** and in this repo, you will be guided on how to set up your own! From buying the hardware (~$100, and will be cheaper once we finish the Raspberry PI Zero version) to setting up the backend, the software, and start using your wearable!
-
-- [Introduction](#introduction)
-- [Setup](#setup)
-  - [Prerequisite](#prerequisite-110)
-  - [Supabase](#setup-supabase)
-  - [Web / Mobile App](#setup-app-web)
-  - [Hardware (Coral AI)](#setup-hardware---coral-ai-device)
-  - [Hardware (Rasberry Pi Zero)](#setup-hardware---rasberry-pi-zero-w)
-  - [Run with OpenRouter](#setup-run-with-openrouter)
-  - [Run with Ollama](#setup-run-with-ollama)
-- [Areas to Contribute](#areas-to-contribute)
-- [CTA for the Community](#cta-for-the-community)
-=======
 Open-Source AI Wearable Device, the future depends on it!
->>>>>>> 58d2a1fa
 
 ![ADeus v0.1](docs/images/adeus_01.jpeg)
 
@@ -44,20 +28,9 @@
   - [Hardware (Coral AI)](#setup-hardware-coral-ai-device-↗)
 - [How to Contribute](#how-to-contribute)
 
-<<<<<<< HEAD
-9. Install Supabase and set up the CLI. You should follow thier [guide here](https://supabase.com/docs/guides/cli/getting-started?platform=macos#installing-the-supabase-cli), but in short:
-   - run `brew install supabase/tap/supabase` to install the CLI (or [check other options](https://supabase.com/docs/guides/cli/getting-started))
-   - Install [Docker Desktop](https://www.docker.com/products/docker-desktop/) on your computer (we won't use it, we just need docker dameon to run in the background for deploying supabase functions)
-10. Now when we have the CLI, we need to login with oour Supabase account, running `supabase login` - this should pop up a browser window, which should prompt you through the auth
-11. And link our Supabase CLI to a specific project, our newly created one, by running `supabase link --project-ref <your-project-id>` (you can check what the project id is from the Supabase web UI, or by running `supabase projects list`, and it will be under "reference id") - you can skip (enter) the database password, it's not needed.
-12. Now let's deploy our functions! ([see guide for more details](https://supabase.com/docs/guides/functions/deploy)) `supabase functions deploy --no-verify-jwt` (see [issue re:security](https://github.com/adamcohenhillel/AdDeus/issues/3))
-13. Lasly - if you're planning to first use OpenAI as your Foundation model provider, then you'd need to also run the following command, to make sure the functions have everything they need to run properly: `supabase secrets set OPENAI_API_KEY=<your-openai-api-key>` (Ollama setup guide is coming out soon)
-14. If you want access to tons of AI Models, both Open & Closed Source, set up your OpenRouter API Key. Go to [OpenRouter](https://openrouter.ai/) to get your API Key, then run `supabase secrets set OPENROUTER_API_KEY=<your-openrouter-api-key>`.
-=======
 ## Why Adeus?
 
 In the upcoming world, Personal AI will become an integrated part of our daily lives, they will be with us all the time, and will know much about us as our closest friends - and therefore, with Adeus, we are making sure it is completely open-source, and that you can **own** you own data.
->>>>>>> 58d2a1fa
 
 ## How Adeus is built
 
@@ -79,43 +52,7 @@
 1. Clone the repo:
 
 ```bash
-<<<<<<< HEAD
-ls /dev/cu.usbmodem*
-```
-
-Then run the [checkOutput.py](/devices/coralai/checkOutput.py) script:
-
-```python
-python3 checkOutput.py --device "/dev/cu.usbmodem101"
-```
-
-(replace the `/dev/cu.usbmodem*` with whatever you got in the `ls` command)
-
-> Note: It might fail for the first few CURL requests, until it resolves the DNS
-
-### Setup: Hardware - Rasberry Pi Zero W
-
-SOON! (cost $15, but need to solder a microphone)
-
-### Setup: Run with OpenRouter
-
-If you want access to tons of AI Models, both Open & Closed Source, set up your OpenRouter API Key. Go to [OpenRouter](https://openrouter.ai/) to get your API Key, then run
-
-```
-supabase secrets set OPENROUTER_API_KEY=<your-openrouter-api-key>
-```
-
-Once that is set up, you will have a models dropdown in the chat ui available to choose from any models you'd like available by OpenRouter.
-
-### Setup: Run with Ollama
-
-How-to-Guide will be written here soon, but it should be fairly simple with [Ollama](https://ollama.ai/) serve and `ngrok http 11434`
-
-```
-brew install ngrok/ngrok/ngrok
-=======
 git clone https://github.com/adamcohenhillel/ADeus
->>>>>>> 58d2a1fa
 ```
 
 2. #### [Setup Supabase ↗](https://docs.adeus.ai/setup_supabase)
